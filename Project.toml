--- conflicted
+++ resolved
@@ -13,12 +13,10 @@
 CSV = "0.10"
 DataFrames = "1"
 DifferentialEquations = "7"
-<<<<<<< HEAD
+
 ModelingToolkit = "8, 9"
 julia = "1.6"
-=======
-ModelingToolkit = "9"
->>>>>>> 8031d016
+
 
 [extras]
 Test = "8dfed614-e22c-5e08-85e1-65c5234f0b40"
