name = "CirculationModels"
uuid = "4211d73e-f4e8-40c4-b600-92e4b82f0e1a"
authors = ["TS-CUBED <ts-cubed@t-cubed.org.uk> and contributors"]
version = "0.2.0"

[deps]
CSV = "336ed68f-0bac-5ca0-87d4-7b16caf5d00b"
DataFrames = "a93c6f00-e57d-5684-b7b6-d8193f3e46c0"
DifferentialEquations = "0c46a032-eb83-5123-abaf-570d42b7fbaa"
ModelingToolkit = "961ee093-0014-501f-94e3-6117800e7a78"

[compat]
<<<<<<< HEAD
DataFrames = "1"
=======
CSV = "0.10"
>>>>>>> 105137c0
DifferentialEquations = "7"
ModelingToolkit = "8"
julia = "1.8.3"

[extras]
Test = "8dfed614-e22c-5e08-85e1-65c5234f0b40"

[targets]
test = ["Test"]<|MERGE_RESOLUTION|>--- conflicted
+++ resolved
@@ -10,11 +10,9 @@
 ModelingToolkit = "961ee093-0014-501f-94e3-6117800e7a78"
 
 [compat]
-<<<<<<< HEAD
+
 DataFrames = "1"
-=======
 CSV = "0.10"
->>>>>>> 105137c0
 DifferentialEquations = "7"
 ModelingToolkit = "8"
 julia = "1.8.3"
